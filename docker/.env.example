# ------------------------------
# Environment Variables for API service & worker
# ------------------------------

# ------------------------------
# Common Variables
# ------------------------------

# The backend URL of the console API,
# used to concatenate the authorization callback.
# If empty, it is the same domain.
# Example: https://api.console.dify.ai
CONSOLE_API_URL=

# The front-end URL of the console web,
# used to concatenate some front-end addresses and for CORS configuration use.
# If empty, it is the same domain.
# Example: https://console.dify.ai
CONSOLE_WEB_URL=

# Service API Url,
# used to display Service API Base Url to the front-end.
# If empty, it is the same domain.
# Example: https://api.dify.ai
SERVICE_API_URL=

# WebApp API backend Url,
# used to declare the back-end URL for the front-end API.
# If empty, it is the same domain.
# Example: https://api.app.dify.ai
APP_API_URL=

# WebApp Url,
# used to display WebAPP API Base Url to the front-end.
# If empty, it is the same domain.
# Example: https://app.dify.ai
APP_WEB_URL=

# File preview or download Url prefix.
# used to display File preview or download Url to the front-end or as Multi-model inputs;
# Url is signed and has expiration time.
FILES_URL=

# ------------------------------
# Server Configuration
# ------------------------------

# The log level for the application.
# Supported values are `DEBUG`, `INFO`, `WARNING`, `ERROR`, `CRITICAL`
LOG_LEVEL=INFO
# Log file path
LOG_FILE=/app/logs/server.log
# Log file max size, the unit is MB
LOG_FILE_MAX_SIZE=20
# Log file max backup count
LOG_FILE_BACKUP_COUNT=5
# Log dateformat
LOG_DATEFORMAT=%Y-%m-%d %H:%M:%S
# Log Timezone
LOG_TZ=UTC

# Debug mode, default is false.
# It is recommended to turn on this configuration for local development
# to prevent some problems caused by monkey patch.
DEBUG=false

# Flask debug mode, it can output trace information at the interface when turned on,
# which is convenient for debugging.
FLASK_DEBUG=false

# A secretkey that is used for securely signing the session cookie
# and encrypting sensitive information on the database.
# You can generate a strong key using `openssl rand -base64 42`.
SECRET_KEY=sk-9f73s3ljTXVcMT3Blb3ljTqtsKiGHXVcMT3BlbkFJLK7U

# Password for admin user initialization.
# If left unset, admin user will not be prompted for a password
# when creating the initial admin account. 
# The length of the password cannot exceed 30 charactors.
INIT_PASSWORD=

# Deployment environment.
# Supported values are `PRODUCTION`, `TESTING`. Default is `PRODUCTION`.
# Testing environment. There will be a distinct color label on the front-end page,
# indicating that this environment is a testing environment.
DEPLOY_ENV=PRODUCTION

# Whether to enable the version check policy.
# If set to empty, https://updates.dify.ai will be called for version check.
CHECK_UPDATE_URL=https://updates.dify.ai

# Used to change the OpenAI base address, default is https://api.openai.com/v1.
# When OpenAI cannot be accessed in China, replace it with a domestic mirror address,
# or when a local model provides OpenAI compatible API, it can be replaced.
OPENAI_API_BASE=https://api.openai.com/v1

# When enabled, migrations will be executed prior to application startup
# and the application will start after the migrations have completed.
MIGRATION_ENABLED=true

# File Access Time specifies a time interval in seconds for the file to be accessed.
# The default value is 300 seconds.
FILES_ACCESS_TIMEOUT=300

# Access token expiration time in minutes
ACCESS_TOKEN_EXPIRE_MINUTES=60

# Refresh token expiration time in days
REFRESH_TOKEN_EXPIRE_DAYS=30

# The maximum number of active requests for the application, where 0 means unlimited, should be a non-negative integer.
APP_MAX_ACTIVE_REQUESTS=0
APP_MAX_EXECUTION_TIME=1200

# ------------------------------
# Container Startup Related Configuration
# Only effective when starting with docker image or docker-compose.
# ------------------------------

# API service binding address, default: 0.0.0.0, i.e., all addresses can be accessed.
DIFY_BIND_ADDRESS=0.0.0.0

# API service binding port number, default 5001.
DIFY_PORT=5001

# The number of API server workers, i.e., the number of workers.
# Formula: number of cpu cores x 2 + 1 for sync, 1 for Gevent
# Reference: https://docs.gunicorn.org/en/stable/design.html#how-many-workers
SERVER_WORKER_AMOUNT=1

# Defaults to gevent. If using windows, it can be switched to sync or solo.
SERVER_WORKER_CLASS=gevent

# Default number of worker connections, the default is 10.
SERVER_WORKER_CONNECTIONS=10

# Similar to SERVER_WORKER_CLASS.
# If using windows, it can be switched to sync or solo.
CELERY_WORKER_CLASS=

# Request handling timeout. The default is 200,
# it is recommended to set it to 360 to support a longer sse connection time.
GUNICORN_TIMEOUT=360

# The number of Celery workers. The default is 1, and can be set as needed.
CELERY_WORKER_AMOUNT=

# Flag indicating whether to enable autoscaling of Celery workers.
#
# Autoscaling is useful when tasks are CPU intensive and can be dynamically
# allocated and deallocated based on the workload.
#
# When autoscaling is enabled, the maximum and minimum number of workers can
# be specified. The autoscaling algorithm will dynamically adjust the number
# of workers within the specified range.
#
# Default is false (i.e., autoscaling is disabled).
#
# Example:
# CELERY_AUTO_SCALE=true
CELERY_AUTO_SCALE=false

# The maximum number of Celery workers that can be autoscaled.
# This is optional and only used when autoscaling is enabled.
# Default is not set.
CELERY_MAX_WORKERS=

# The minimum number of Celery workers that can be autoscaled.
# This is optional and only used when autoscaling is enabled.
# Default is not set.
CELERY_MIN_WORKERS=

# API Tool configuration
API_TOOL_DEFAULT_CONNECT_TIMEOUT=10
API_TOOL_DEFAULT_READ_TIMEOUT=60


# ------------------------------
# Database Configuration
# The database uses PostgreSQL. Please use the public schema.
# It is consistent with the configuration in the 'db' service below.
# ------------------------------

DB_USERNAME=postgres
DB_PASSWORD=difyai123456
DB_HOST=db
DB_PORT=5432
DB_DATABASE=dify
# The size of the database connection pool.
# The default is 30 connections, which can be appropriately increased.
SQLALCHEMY_POOL_SIZE=30
# Database connection pool recycling time, the default is 3600 seconds.
SQLALCHEMY_POOL_RECYCLE=3600
# Whether to print SQL, default is false.
SQLALCHEMY_ECHO=false

# Maximum number of connections to the database
# Default is 100
#
# Reference: https://www.postgresql.org/docs/current/runtime-config-connection.html#GUC-MAX-CONNECTIONS
POSTGRES_MAX_CONNECTIONS=100

# Sets the amount of shared memory used for postgres's shared buffers.
# Default is 128MB
# Recommended value: 25% of available memory
# Reference: https://www.postgresql.org/docs/current/runtime-config-resource.html#GUC-SHARED-BUFFERS
POSTGRES_SHARED_BUFFERS=128MB

# Sets the amount of memory used by each database worker for working space.
# Default is 4MB
#
# Reference: https://www.postgresql.org/docs/current/runtime-config-resource.html#GUC-WORK-MEM
POSTGRES_WORK_MEM=4MB

# Sets the amount of memory reserved for maintenance activities.
# Default is 64MB
#
# Reference: https://www.postgresql.org/docs/current/runtime-config-resource.html#GUC-MAINTENANCE-WORK-MEM
POSTGRES_MAINTENANCE_WORK_MEM=64MB

# Sets the planner's assumption about the effective cache size.
# Default is 4096MB
#
# Reference: https://www.postgresql.org/docs/current/runtime-config-query.html#GUC-EFFECTIVE-CACHE-SIZE
POSTGRES_EFFECTIVE_CACHE_SIZE=4096MB

# ------------------------------
# Redis Configuration
# This Redis configuration is used for caching and for pub/sub during conversation.
# ------------------------------

REDIS_HOST=redis
REDIS_PORT=6379
REDIS_USERNAME=
REDIS_PASSWORD=difyai123456
REDIS_USE_SSL=false
REDIS_DB=0

# Whether to use Redis Sentinel mode.
# If set to true, the application will automatically discover and connect to the master node through Sentinel.
REDIS_USE_SENTINEL=false

# List of Redis Sentinel nodes. If Sentinel mode is enabled, provide at least one Sentinel IP and port.
# Format: `<sentinel1_ip>:<sentinel1_port>,<sentinel2_ip>:<sentinel2_port>,<sentinel3_ip>:<sentinel3_port>`
REDIS_SENTINELS=
REDIS_SENTINEL_SERVICE_NAME=
REDIS_SENTINEL_USERNAME=
REDIS_SENTINEL_PASSWORD=
REDIS_SENTINEL_SOCKET_TIMEOUT=0.1

# List of Redis Cluster nodes. If Cluster mode is enabled, provide at least one Cluster IP and port.
# Format: `<Cluster1_ip>:<Cluster1_port>,<Cluster2_ip>:<Cluster2_port>,<Cluster3_ip>:<Cluster3_port>`
REDIS_USE_CLUSTERS=false
REDIS_CLUSTERS=
REDIS_CLUSTERS_PASSWORD=

# ------------------------------
# Celery Configuration
# ------------------------------

# Use redis as the broker, and redis db 1 for celery broker.
# Format as follows: `redis://<redis_username>:<redis_password>@<redis_host>:<redis_port>/<redis_database>`
# Example: redis://:difyai123456@redis:6379/1
# If use Redis Sentinel, format as follows: `sentinel://<sentinel_username>:<sentinel_password>@<sentinel_host>:<sentinel_port>/<redis_database>`
# Example: sentinel://localhost:26379/1;sentinel://localhost:26380/1;sentinel://localhost:26381/1
CELERY_BROKER_URL=redis://:difyai123456@redis:6379/1
BROKER_USE_SSL=false

# If you are using Redis Sentinel for high availability, configure the following settings.
CELERY_USE_SENTINEL=false
CELERY_SENTINEL_MASTER_NAME=
CELERY_SENTINEL_SOCKET_TIMEOUT=0.1

# ------------------------------
# CORS Configuration
# Used to set the front-end cross-domain access policy.
# ------------------------------

# Specifies the allowed origins for cross-origin requests to the Web API,
# e.g. https://dify.app or * for all origins.
WEB_API_CORS_ALLOW_ORIGINS=*

# Specifies the allowed origins for cross-origin requests to the console API,
# e.g. https://cloud.dify.ai or * for all origins.
CONSOLE_CORS_ALLOW_ORIGINS=*

# ------------------------------
# File Storage Configuration
# ------------------------------

# The type of storage to use for storing user files.
STORAGE_TYPE=opendal

# Apache OpenDAL Configuration
# The configuration for OpenDAL consists of the following format: OPENDAL_<SCHEME_NAME>_<CONFIG_NAME>.
# You can find all the service configurations (CONFIG_NAME) in the repository at: https://github.com/apache/opendal/tree/main/core/src/services.
# Dify will scan configurations starting with OPENDAL_<SCHEME_NAME> and automatically apply them.
# The scheme name for the OpenDAL storage.
OPENDAL_SCHEME=fs
# Configurations for OpenDAL Local File System.
OPENDAL_FS_ROOT=storage

# S3 Configuration
#
S3_ENDPOINT=
S3_REGION=us-east-1
S3_BUCKET_NAME=difyai
S3_ACCESS_KEY=
S3_SECRET_KEY=
# Whether to use AWS managed IAM roles for authenticating with the S3 service.
# If set to false, the access key and secret key must be provided.
S3_USE_AWS_MANAGED_IAM=false

# Azure Blob Configuration
#
AZURE_BLOB_ACCOUNT_NAME=difyai
AZURE_BLOB_ACCOUNT_KEY=difyai
AZURE_BLOB_CONTAINER_NAME=difyai-container
AZURE_BLOB_ACCOUNT_URL=https://<your_account_name>.blob.core.windows.net

# Google Storage Configuration
#
GOOGLE_STORAGE_BUCKET_NAME=your-bucket-name
GOOGLE_STORAGE_SERVICE_ACCOUNT_JSON_BASE64=

# The Alibaba Cloud OSS configurations,
#
ALIYUN_OSS_BUCKET_NAME=your-bucket-name
ALIYUN_OSS_ACCESS_KEY=your-access-key
ALIYUN_OSS_SECRET_KEY=your-secret-key
ALIYUN_OSS_ENDPOINT=https://oss-ap-southeast-1-internal.aliyuncs.com
ALIYUN_OSS_REGION=ap-southeast-1
ALIYUN_OSS_AUTH_VERSION=v4
# Don't start with '/'. OSS doesn't support leading slash in object names.
ALIYUN_OSS_PATH=your-path

# Tencent COS Configuration
#
TENCENT_COS_BUCKET_NAME=your-bucket-name
TENCENT_COS_SECRET_KEY=your-secret-key
TENCENT_COS_SECRET_ID=your-secret-id
TENCENT_COS_REGION=your-region
TENCENT_COS_SCHEME=your-scheme

# Oracle Storage Configuration
#
OCI_ENDPOINT=https://objectstorage.us-ashburn-1.oraclecloud.com
OCI_BUCKET_NAME=your-bucket-name
OCI_ACCESS_KEY=your-access-key
OCI_SECRET_KEY=your-secret-key
OCI_REGION=us-ashburn-1

# Huawei OBS Configuration
#
HUAWEI_OBS_BUCKET_NAME=your-bucket-name
HUAWEI_OBS_SECRET_KEY=your-secret-key
HUAWEI_OBS_ACCESS_KEY=your-access-key
HUAWEI_OBS_SERVER=your-server-url

# Volcengine TOS Configuration
#
VOLCENGINE_TOS_BUCKET_NAME=your-bucket-name
VOLCENGINE_TOS_SECRET_KEY=your-secret-key
VOLCENGINE_TOS_ACCESS_KEY=your-access-key
VOLCENGINE_TOS_ENDPOINT=your-server-url
VOLCENGINE_TOS_REGION=your-region

# Baidu OBS Storage Configuration
#
BAIDU_OBS_BUCKET_NAME=your-bucket-name
BAIDU_OBS_SECRET_KEY=your-secret-key
BAIDU_OBS_ACCESS_KEY=your-access-key
BAIDU_OBS_ENDPOINT=your-server-url

# Supabase Storage Configuration
#
SUPABASE_BUCKET_NAME=your-bucket-name
SUPABASE_API_KEY=your-access-key
SUPABASE_URL=your-server-url

# ------------------------------
# Vector Database Configuration
# ------------------------------

# The type of vector store to use.
# Supported values are `weaviate`, `qdrant`, `milvus`, `myscale`, `relyt`, `pgvector`, `pgvecto-rs`, `chroma`, `opensearch`, `tidb_vector`, `oracle`, `tencent`, `elasticsearch`, `analyticdb`, `couchbase`, `vikingdb`, `oceanbase`.
VECTOR_STORE=weaviate

# The Weaviate endpoint URL. Only available when VECTOR_STORE is `weaviate`.
WEAVIATE_ENDPOINT=http://weaviate:8080
WEAVIATE_API_KEY=WVF5YThaHlkYwhGUSmCRgsX3tD5ngdN8pkih

# The Qdrant endpoint URL. Only available when VECTOR_STORE is `qdrant`.
QDRANT_URL=http://qdrant:6333
QDRANT_API_KEY=difyai123456
QDRANT_CLIENT_TIMEOUT=20
QDRANT_GRPC_ENABLED=false
QDRANT_GRPC_PORT=6334

# Milvus configuration Only available when VECTOR_STORE is `milvus`.
# The milvus uri.
MILVUS_URI=http://127.0.0.1:19530
MILVUS_TOKEN=
MILVUS_USER=root
MILVUS_PASSWORD=Milvus

# MyScale configuration, only available when VECTOR_STORE is `myscale`
# For multi-language support, please set MYSCALE_FTS_PARAMS with referring to:
# https://myscale.com/docs/en/text-search/#understanding-fts-index-parameters
MYSCALE_HOST=myscale
MYSCALE_PORT=8123
MYSCALE_USER=default
MYSCALE_PASSWORD=
MYSCALE_DATABASE=dify
MYSCALE_FTS_PARAMS=

# Couchbase configurations, only available when VECTOR_STORE is `couchbase`
# The connection string must include hostname defined in the docker-compose file (couchbase-server in this case)
COUCHBASE_CONNECTION_STRING=couchbase://couchbase-server
COUCHBASE_USER=Administrator
COUCHBASE_PASSWORD=password
COUCHBASE_BUCKET_NAME=Embeddings
COUCHBASE_SCOPE_NAME=_default

# pgvector configurations, only available when VECTOR_STORE is `pgvector`
PGVECTOR_HOST=pgvector
PGVECTOR_PORT=5432
PGVECTOR_USER=postgres
PGVECTOR_PASSWORD=difyai123456
PGVECTOR_DATABASE=dify
PGVECTOR_MIN_CONNECTION=1
PGVECTOR_MAX_CONNECTION=5

# pgvecto-rs configurations, only available when VECTOR_STORE is `pgvecto-rs`
PGVECTO_RS_HOST=pgvecto-rs
PGVECTO_RS_PORT=5432
PGVECTO_RS_USER=postgres
PGVECTO_RS_PASSWORD=difyai123456
PGVECTO_RS_DATABASE=dify

# analyticdb configurations, only available when VECTOR_STORE is `analyticdb`
ANALYTICDB_KEY_ID=your-ak
ANALYTICDB_KEY_SECRET=your-sk
ANALYTICDB_REGION_ID=cn-hangzhou
ANALYTICDB_INSTANCE_ID=gp-ab123456
ANALYTICDB_ACCOUNT=testaccount
ANALYTICDB_PASSWORD=testpassword
ANALYTICDB_NAMESPACE=dify
ANALYTICDB_NAMESPACE_PASSWORD=difypassword
ANALYTICDB_HOST=gp-test.aliyuncs.com
ANALYTICDB_PORT=5432
ANALYTICDB_MIN_CONNECTION=1
ANALYTICDB_MAX_CONNECTION=5

# TiDB vector configurations, only available when VECTOR_STORE is `tidb`
TIDB_VECTOR_HOST=tidb
TIDB_VECTOR_PORT=4000
TIDB_VECTOR_USER=
TIDB_VECTOR_PASSWORD=
TIDB_VECTOR_DATABASE=dify

# Tidb on qdrant configuration, only available when VECTOR_STORE is `tidb_on_qdrant`
TIDB_ON_QDRANT_URL=http://127.0.0.1
TIDB_ON_QDRANT_API_KEY=dify
TIDB_ON_QDRANT_CLIENT_TIMEOUT=20
TIDB_ON_QDRANT_GRPC_ENABLED=false
TIDB_ON_QDRANT_GRPC_PORT=6334
TIDB_PUBLIC_KEY=dify
TIDB_PRIVATE_KEY=dify
TIDB_API_URL=http://127.0.0.1
TIDB_IAM_API_URL=http://127.0.0.1
TIDB_REGION=regions/aws-us-east-1
TIDB_PROJECT_ID=dify
TIDB_SPEND_LIMIT=100

# Chroma configuration, only available when VECTOR_STORE is `chroma`
CHROMA_HOST=127.0.0.1
CHROMA_PORT=8000
CHROMA_TENANT=default_tenant
CHROMA_DATABASE=default_database
CHROMA_AUTH_PROVIDER=chromadb.auth.token_authn.TokenAuthClientProvider
CHROMA_AUTH_CREDENTIALS=

# Oracle configuration, only available when VECTOR_STORE is `oracle`
ORACLE_HOST=oracle
ORACLE_PORT=1521
ORACLE_USER=dify
ORACLE_PASSWORD=dify
ORACLE_DATABASE=FREEPDB1

# relyt configurations, only available when VECTOR_STORE is `relyt`
RELYT_HOST=db
RELYT_PORT=5432
RELYT_USER=postgres
RELYT_PASSWORD=difyai123456
RELYT_DATABASE=postgres

# open search configuration, only available when VECTOR_STORE is `opensearch`
OPENSEARCH_HOST=opensearch
OPENSEARCH_PORT=9200
OPENSEARCH_USER=admin
OPENSEARCH_PASSWORD=admin
OPENSEARCH_SECURE=true

# tencent vector configurations, only available when VECTOR_STORE is `tencent`
TENCENT_VECTOR_DB_URL=http://127.0.0.1
TENCENT_VECTOR_DB_API_KEY=dify
TENCENT_VECTOR_DB_TIMEOUT=30
TENCENT_VECTOR_DB_USERNAME=dify
TENCENT_VECTOR_DB_DATABASE=dify
TENCENT_VECTOR_DB_SHARD=1
TENCENT_VECTOR_DB_REPLICAS=2

# ElasticSearch configuration, only available when VECTOR_STORE is `elasticsearch`
ELASTICSEARCH_HOST=0.0.0.0
ELASTICSEARCH_PORT=9200
ELASTICSEARCH_USERNAME=elastic
ELASTICSEARCH_PASSWORD=elastic
KIBANA_PORT=5601

# baidu vector configurations, only available when VECTOR_STORE is `baidu`
BAIDU_VECTOR_DB_ENDPOINT=http://127.0.0.1:5287
BAIDU_VECTOR_DB_CONNECTION_TIMEOUT_MS=30000
BAIDU_VECTOR_DB_ACCOUNT=root
BAIDU_VECTOR_DB_API_KEY=dify
BAIDU_VECTOR_DB_DATABASE=dify
BAIDU_VECTOR_DB_SHARD=1
BAIDU_VECTOR_DB_REPLICAS=3

# VikingDB configurations, only available when VECTOR_STORE is `vikingdb`
VIKINGDB_ACCESS_KEY=your-ak
VIKINGDB_SECRET_KEY=your-sk
VIKINGDB_REGION=cn-shanghai
VIKINGDB_HOST=api-vikingdb.xxx.volces.com
VIKINGDB_SCHEMA=http
VIKINGDB_CONNECTION_TIMEOUT=30
VIKINGDB_SOCKET_TIMEOUT=30

# Lindorm configuration, only available when VECTOR_STORE is `lindorm`
LINDORM_URL=http://lindorm:30070
LINDORM_USERNAME=lindorm
LINDORM_PASSWORD=lindorm

# OceanBase Vector configuration, only available when VECTOR_STORE is `oceanbase`
OCEANBASE_VECTOR_HOST=oceanbase
OCEANBASE_VECTOR_PORT=2881
OCEANBASE_VECTOR_USER=root@test
OCEANBASE_VECTOR_PASSWORD=difyai123456
OCEANBASE_VECTOR_DATABASE=test
OCEANBASE_CLUSTER_NAME=difyai
OCEANBASE_MEMORY_LIMIT=6G

# Upstash Vector configuration, only available when VECTOR_STORE is `upstash`
UPSTASH_VECTOR_URL=https://xxx-vector.upstash.io
UPSTASH_VECTOR_TOKEN=dify

# ------------------------------
# Knowledge Configuration
# ------------------------------

# Upload file size limit, default 15M.
UPLOAD_FILE_SIZE_LIMIT=15

# The maximum number of files that can be uploaded at a time, default 5.
UPLOAD_FILE_BATCH_LIMIT=5

# ETL type, support: `dify`, `Unstructured`
# `dify` Dify's proprietary file extraction scheme
# `Unstructured` Unstructured.io file extraction scheme
ETL_TYPE=dify

# Unstructured API path and API key, needs to be configured when ETL_TYPE is Unstructured
# Or using Unstructured for document extractor node for pptx.
# For example: http://unstructured:8000/general/v0/general
UNSTRUCTURED_API_URL=
UNSTRUCTURED_API_KEY=
SCARF_NO_ANALYTICS=true

# ------------------------------
# Model Configuration
# ------------------------------

# The maximum number of tokens allowed for prompt generation.
# This setting controls the upper limit of tokens that can be used by the LLM 
# when generating a prompt in the prompt generation tool.
# Default: 512 tokens.
PROMPT_GENERATION_MAX_TOKENS=512

# The maximum number of tokens allowed for code generation.
# This setting controls the upper limit of tokens that can be used by the LLM 
# when generating code in the code generation tool.
# Default: 1024 tokens.
CODE_GENERATION_MAX_TOKENS=1024

# ------------------------------
# Multi-modal Configuration
# ------------------------------

# The format of the image/video/audio/document sent when the multi-modal model is input,
# the default is base64, optional url.
# The delay of the call in url mode will be lower than that in base64 mode.
# It is generally recommended to use the more compatible base64 mode.
# If configured as url, you need to configure FILES_URL as an externally accessible address so that the multi-modal model can access the image/video/audio/document.
MULTIMODAL_SEND_FORMAT=base64
# Upload image file size limit, default 10M.
UPLOAD_IMAGE_FILE_SIZE_LIMIT=10
# Upload video file size limit, default 100M.
UPLOAD_VIDEO_FILE_SIZE_LIMIT=100
# Upload audio file size limit, default 50M.
UPLOAD_AUDIO_FILE_SIZE_LIMIT=50

# ------------------------------
# Sentry Configuration
# Used for application monitoring and error log tracking.
# ------------------------------
SENTRY_DSN=

# API Service Sentry DSN address, default is empty, when empty,
# all monitoring information is not reported to Sentry.
# If not set, Sentry error reporting will be disabled.
API_SENTRY_DSN=
# API Service The reporting ratio of Sentry events, if it is 0.01, it is 1%.
API_SENTRY_TRACES_SAMPLE_RATE=1.0
# API Service The reporting ratio of Sentry profiles, if it is 0.01, it is 1%.
API_SENTRY_PROFILES_SAMPLE_RATE=1.0

# Web Service Sentry DSN address, default is empty, when empty,
# all monitoring information is not reported to Sentry.
# If not set, Sentry error reporting will be disabled.
WEB_SENTRY_DSN=

# ------------------------------
# Notion Integration Configuration
# Variables can be obtained by applying for Notion integration: https://www.notion.so/my-integrations
# ------------------------------

# Configure as "public" or "internal".
# Since Notion's OAuth redirect URL only supports HTTPS,
# if deploying locally, please use Notion's internal integration.
NOTION_INTEGRATION_TYPE=public
# Notion OAuth client secret (used for public integration type)
NOTION_CLIENT_SECRET=
# Notion OAuth client id (used for public integration type)
NOTION_CLIENT_ID=
# Notion internal integration secret.
# If the value of NOTION_INTEGRATION_TYPE is "internal",
# you need to configure this variable.
NOTION_INTERNAL_SECRET=

# ------------------------------
# Mail related configuration
# ------------------------------

# Mail type, support: resend, smtp
MAIL_TYPE=resend

# Default send from email address, if not specified
MAIL_DEFAULT_SEND_FROM=

# API-Key for the Resend email provider, used when MAIL_TYPE is `resend`.
RESEND_API_URL=https://api.resend.com
RESEND_API_KEY=your-resend-api-key


# SMTP server configuration, used when MAIL_TYPE is `smtp`
SMTP_SERVER=
SMTP_PORT=465
SMTP_USERNAME=
SMTP_PASSWORD=
SMTP_USE_TLS=true
SMTP_OPPORTUNISTIC_TLS=false

# ------------------------------
# Others Configuration
# ------------------------------

# Maximum length of segmentation tokens for indexing
INDEXING_MAX_SEGMENTATION_TOKENS_LENGTH=4000

# Member invitation link valid time (hours),
# Default: 72.
INVITE_EXPIRY_HOURS=72

# Reset password token valid time (minutes),
RESET_PASSWORD_TOKEN_EXPIRY_MINUTES=5

# The sandbox service endpoint.
CODE_EXECUTION_ENDPOINT=http://sandbox:8194
CODE_EXECUTION_API_KEY=dify-sandbox
CODE_MAX_NUMBER=9223372036854775807
CODE_MIN_NUMBER=-9223372036854775808
CODE_MAX_DEPTH=5
CODE_MAX_PRECISION=20
CODE_MAX_STRING_LENGTH=80000
CODE_MAX_STRING_ARRAY_LENGTH=30
CODE_MAX_OBJECT_ARRAY_LENGTH=30
CODE_MAX_NUMBER_ARRAY_LENGTH=1000
CODE_EXECUTION_CONNECT_TIMEOUT=10
CODE_EXECUTION_READ_TIMEOUT=60
CODE_EXECUTION_WRITE_TIMEOUT=10
TEMPLATE_TRANSFORM_MAX_LENGTH=80000

# Workflow runtime configuration
WORKFLOW_MAX_EXECUTION_STEPS=500
WORKFLOW_MAX_EXECUTION_TIME=1200
WORKFLOW_CALL_MAX_DEPTH=5
MAX_VARIABLE_SIZE=204800
WORKFLOW_PARALLEL_DEPTH_LIMIT=3
WORKFLOW_FILE_UPLOAD_LIMIT=10

# HTTP request node in workflow configuration
HTTP_REQUEST_NODE_MAX_BINARY_SIZE=10485760
HTTP_REQUEST_NODE_MAX_TEXT_SIZE=1048576

# SSRF Proxy server HTTP URL
SSRF_PROXY_HTTP_URL=http://ssrf_proxy:3128
# SSRF Proxy server HTTPS URL
SSRF_PROXY_HTTPS_URL=http://ssrf_proxy:3128

# ------------------------------
# Environment Variables for web Service
# ------------------------------

# The timeout for the text generation in millisecond
TEXT_GENERATION_TIMEOUT_MS=60000

# ------------------------------
# Environment Variables for db Service
# ------------------------------

PGUSER=${DB_USERNAME}
# The password for the default postgres user.
POSTGRES_PASSWORD=${DB_PASSWORD}
# The name of the default postgres database.
POSTGRES_DB=${DB_DATABASE}
# postgres data directory
PGDATA=/var/lib/postgresql/data/pgdata

# ------------------------------
# Environment Variables for sandbox Service
# ------------------------------

# The API key for the sandbox service
SANDBOX_API_KEY=dify-sandbox
# The mode in which the Gin framework runs
SANDBOX_GIN_MODE=release
# The timeout for the worker in seconds
SANDBOX_WORKER_TIMEOUT=15
# Enable network for the sandbox service
SANDBOX_ENABLE_NETWORK=true
# HTTP proxy URL for SSRF protection
SANDBOX_HTTP_PROXY=http://ssrf_proxy:3128
# HTTPS proxy URL for SSRF protection
SANDBOX_HTTPS_PROXY=http://ssrf_proxy:3128
# The port on which the sandbox service runs
SANDBOX_PORT=8194

# ------------------------------
# Environment Variables for weaviate Service
# (only used when VECTOR_STORE is weaviate)
# ------------------------------
WEAVIATE_PERSISTENCE_DATA_PATH=/var/lib/weaviate
WEAVIATE_QUERY_DEFAULTS_LIMIT=25
WEAVIATE_AUTHENTICATION_ANONYMOUS_ACCESS_ENABLED=true
WEAVIATE_DEFAULT_VECTORIZER_MODULE=none
WEAVIATE_CLUSTER_HOSTNAME=node1
WEAVIATE_AUTHENTICATION_APIKEY_ENABLED=true
WEAVIATE_AUTHENTICATION_APIKEY_ALLOWED_KEYS=WVF5YThaHlkYwhGUSmCRgsX3tD5ngdN8pkih
WEAVIATE_AUTHENTICATION_APIKEY_USERS=hello@dify.ai
WEAVIATE_AUTHORIZATION_ADMINLIST_ENABLED=true
WEAVIATE_AUTHORIZATION_ADMINLIST_USERS=hello@dify.ai

# ------------------------------
# Environment Variables for Chroma
# (only used when VECTOR_STORE is chroma)
# ------------------------------

# Authentication credentials for Chroma server
CHROMA_SERVER_AUTHN_CREDENTIALS=difyai123456
# Authentication provider for Chroma server
CHROMA_SERVER_AUTHN_PROVIDER=chromadb.auth.token_authn.TokenAuthenticationServerProvider
# Persistence setting for Chroma server
CHROMA_IS_PERSISTENT=TRUE

# ------------------------------
# Environment Variables for Oracle Service
# (only used when VECTOR_STORE is Oracle)
# ------------------------------
ORACLE_PWD=Dify123456
ORACLE_CHARACTERSET=AL32UTF8

# ------------------------------
# Environment Variables for milvus Service
# (only used when VECTOR_STORE is milvus)
# ------------------------------
# ETCD configuration for auto compaction mode
ETCD_AUTO_COMPACTION_MODE=revision
# ETCD configuration for auto compaction retention in terms of number of revisions
ETCD_AUTO_COMPACTION_RETENTION=1000
# ETCD configuration for backend quota in bytes
ETCD_QUOTA_BACKEND_BYTES=4294967296
# ETCD configuration for the number of changes before triggering a snapshot
ETCD_SNAPSHOT_COUNT=50000
# MinIO access key for authentication
MINIO_ACCESS_KEY=minioadmin
# MinIO secret key for authentication
MINIO_SECRET_KEY=minioadmin
# ETCD service endpoints
ETCD_ENDPOINTS=etcd:2379
# MinIO service address
MINIO_ADDRESS=minio:9000
# Enable or disable security authorization
MILVUS_AUTHORIZATION_ENABLED=true

# ------------------------------
# Environment Variables for pgvector / pgvector-rs Service
# (only used when VECTOR_STORE is pgvector / pgvector-rs)
# ------------------------------
PGVECTOR_PGUSER=postgres
# The password for the default postgres user.
PGVECTOR_POSTGRES_PASSWORD=difyai123456
# The name of the default postgres database.
PGVECTOR_POSTGRES_DB=dify
# postgres data directory
PGVECTOR_PGDATA=/var/lib/postgresql/data/pgdata

# ------------------------------
# Environment Variables for opensearch
# (only used when VECTOR_STORE is opensearch)
# ------------------------------
OPENSEARCH_DISCOVERY_TYPE=single-node
OPENSEARCH_BOOTSTRAP_MEMORY_LOCK=true
OPENSEARCH_JAVA_OPTS_MIN=512m
OPENSEARCH_JAVA_OPTS_MAX=1024m
OPENSEARCH_INITIAL_ADMIN_PASSWORD=Qazwsxedc!@#123
OPENSEARCH_MEMLOCK_SOFT=-1
OPENSEARCH_MEMLOCK_HARD=-1
OPENSEARCH_NOFILE_SOFT=65536
OPENSEARCH_NOFILE_HARD=65536

# ------------------------------
# Environment Variables for Nginx reverse proxy
# ------------------------------
NGINX_SERVER_NAME=_
NGINX_HTTPS_ENABLED=false
# HTTP port
NGINX_PORT=80
# SSL settings are only applied when HTTPS_ENABLED is true
NGINX_SSL_PORT=443
# if HTTPS_ENABLED is true, you're required to add your own SSL certificates/keys to the `./nginx/ssl` directory
# and modify the env vars below accordingly.
NGINX_SSL_CERT_FILENAME=dify.crt
NGINX_SSL_CERT_KEY_FILENAME=dify.key
NGINX_SSL_PROTOCOLS=TLSv1.1 TLSv1.2 TLSv1.3

# Nginx performance tuning
NGINX_WORKER_PROCESSES=auto
NGINX_CLIENT_MAX_BODY_SIZE=15M
NGINX_KEEPALIVE_TIMEOUT=65

# Proxy settings
NGINX_PROXY_READ_TIMEOUT=3600s
NGINX_PROXY_SEND_TIMEOUT=3600s

# Set true to accept requests for /.well-known/acme-challenge/
NGINX_ENABLE_CERTBOT_CHALLENGE=false

# ------------------------------
# Certbot Configuration
# ------------------------------

# Email address (required to get certificates from Let's Encrypt)
CERTBOT_EMAIL=your_email@example.com

# Domain name
CERTBOT_DOMAIN=your_domain.com

# certbot command options
# i.e: --force-renewal --dry-run --test-cert --debug
CERTBOT_OPTIONS=

# ------------------------------
# Environment Variables for SSRF Proxy
# ------------------------------
SSRF_HTTP_PORT=3128
SSRF_COREDUMP_DIR=/var/spool/squid
SSRF_REVERSE_PROXY_PORT=8194
SSRF_SANDBOX_HOST=sandbox

# ------------------------------
# docker env var for specifying vector db type at startup
# (based on the vector db type, the corresponding docker
# compose profile will be used)
# if you want to use unstructured, add ',unstructured' to the end
# ------------------------------
COMPOSE_PROFILES=${VECTOR_STORE:-weaviate}

# ------------------------------
# Docker Compose Service Expose Host Port Configurations
# ------------------------------
EXPOSE_NGINX_PORT=80
EXPOSE_NGINX_SSL_PORT=443

# ----------------------------------------------------------------------------
# ModelProvider & Tool Position Configuration
# Used to specify the model providers and tools that can be used in the app.
# ----------------------------------------------------------------------------

# Pin, include, and exclude tools
# Use comma-separated values with no spaces between items.
# Example: POSITION_TOOL_PINS=bing,google
POSITION_TOOL_PINS=
POSITION_TOOL_INCLUDES=
POSITION_TOOL_EXCLUDES=

# Pin, include, and exclude model providers
# Use comma-separated values with no spaces between items.
# Example: POSITION_PROVIDER_PINS=openai,openllm
POSITION_PROVIDER_PINS=
POSITION_PROVIDER_INCLUDES=
POSITION_PROVIDER_EXCLUDES=

# CSP https://developer.mozilla.org/en-US/docs/Web/HTTP/CSP
CSP_WHITELIST=

# Enable or disable create tidb service job
CREATE_TIDB_SERVICE_JOB_ENABLED=false

# Maximum number of submitted thread count in a ThreadPool for parallel node execution
MAX_SUBMIT_COUNT=100

<<<<<<< HEAD
# The maximum number of top-k value for RAG.
TOP_K_MAX_VALUE=10
=======
# NEO4J Specific
NEO4J_BOLT_URL=bolt://192.168.50.166:7687
NEO4J_USERNAME=neo4j
NEO4J_PASSWORD=password
>>>>>>> c3b8ff95
<|MERGE_RESOLUTION|>--- conflicted
+++ resolved
@@ -75,7 +75,7 @@
 
 # Password for admin user initialization.
 # If left unset, admin user will not be prompted for a password
-# when creating the initial admin account. 
+# when creating the initial admin account.
 # The length of the password cannot exceed 30 charactors.
 INIT_PASSWORD=
 
@@ -173,7 +173,6 @@
 # API Tool configuration
 API_TOOL_DEFAULT_CONNECT_TIMEOUT=10
 API_TOOL_DEFAULT_READ_TIMEOUT=60
-
 
 # ------------------------------
 # Database Configuration
@@ -316,7 +315,7 @@
 AZURE_BLOB_ACCOUNT_NAME=difyai
 AZURE_BLOB_ACCOUNT_KEY=difyai
 AZURE_BLOB_CONTAINER_NAME=difyai-container
-AZURE_BLOB_ACCOUNT_URL=https://<your_account_name>.blob.core.windows.net
+AZURE_BLOB_ACCOUNT_URL=https:// <your_account_name >.blob.core.windows.net
 
 # Google Storage Configuration
 #
@@ -581,13 +580,13 @@
 # ------------------------------
 
 # The maximum number of tokens allowed for prompt generation.
-# This setting controls the upper limit of tokens that can be used by the LLM 
+# This setting controls the upper limit of tokens that can be used by the LLM
 # when generating a prompt in the prompt generation tool.
 # Default: 512 tokens.
 PROMPT_GENERATION_MAX_TOKENS=512
 
 # The maximum number of tokens allowed for code generation.
-# This setting controls the upper limit of tokens that can be used by the LLM 
+# This setting controls the upper limit of tokens that can be used by the LLM
 # when generating code in the code generation tool.
 # Default: 1024 tokens.
 CODE_GENERATION_MAX_TOKENS=1024
@@ -660,7 +659,6 @@
 # API-Key for the Resend email provider, used when MAIL_TYPE is `resend`.
 RESEND_API_URL=https://api.resend.com
 RESEND_API_KEY=your-resend-api-key
-
 
 # SMTP server configuration, used when MAIL_TYPE is `smtp`
 SMTP_SERVER=
@@ -929,12 +927,10 @@
 # Maximum number of submitted thread count in a ThreadPool for parallel node execution
 MAX_SUBMIT_COUNT=100
 
-<<<<<<< HEAD
 # The maximum number of top-k value for RAG.
 TOP_K_MAX_VALUE=10
-=======
+
 # NEO4J Specific
 NEO4J_BOLT_URL=bolt://192.168.50.166:7687
 NEO4J_USERNAME=neo4j
-NEO4J_PASSWORD=password
->>>>>>> c3b8ff95
+NEO4J_PASSWORD=password